--- conflicted
+++ resolved
@@ -627,13 +627,7 @@
         """Initialize context variables."""
 
         self.ctx.current_structure = self.inputs.structure
-<<<<<<< HEAD
-        
-        if "bands_kpoints" in self.inputs:
-            self.ctx.bands_kpoints = self.inputs.bands_kpoints     
-=======
     
->>>>>>> 7abce1a9
 
         # Converged mesh from YamboConvergence
         self.ctx.kpoints_gw_conv = None
@@ -703,15 +697,11 @@
 
         self.ctx.current_structure = result["primitive_structure"]
         
-<<<<<<< HEAD
-        self.ctx.current_bands_kpoints = result["explicit_kpoints"]
-=======
         # Add `kpoint_path` for Wannier bands
         self.ctx.current_kpoint_path = get_path_from_kpoints(
                 result["explicit_kpoints"]
         )
         
->>>>>>> 7abce1a9
         
         structure_formula = self.inputs.structure.get_formula()
         primitive_structure_formula = result["primitive_structure"].get_formula()
@@ -1075,20 +1065,12 @@
 
         inputs.wannier90.structure = self.ctx.current_structure
         
-<<<<<<< HEAD
-        #params = inputs.wannier90.parameters.get_dict()
-        #params["bands_plot"] = False
-        #inputs.wannier90.parameters = orm.Dict(params)
-        
-        inputs.wannier90.bands_kpoints = self.ctx.current_bands_kpoints
-=======
         params = inputs.wannier90.parameters.get_dict()
         params["bands_plot"] = False
         inputs.wannier90.parameters = orm.Dict(params)
         
         if self.ctx.current_kpoint_path:
             inputs.wannier90.kpoint_path = self.ctx.current_kpoint_path
->>>>>>> 7abce1a9
 
         # Use commensurate kmesh
         if self.ctx.kpoints_w90_input != self.ctx.kpoints_w90:
