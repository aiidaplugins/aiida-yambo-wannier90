--- conflicted
+++ resolved
@@ -817,23 +817,11 @@
         if "scf" in inputs and "scf" in self.inputs.yambo_qp:
             inputs.scf.pw.metadata = self.inputs.yambo_qp.scf.pw.metadata
             if "parallelization" in self.inputs.yambo_qp.scf.pw:
-<<<<<<< HEAD
                 inputs.scf.pw.parallelization = self.inputs.yambo_qp.scf.pw.parallelization
         if "pw" in inputs.nscf and "pw" in self.inputs.yambo_qp.nscf:
             inputs.nscf.pw.metadata = self.inputs.yambo_qp.nscf.pw.metadata
             if "parallelization" in self.inputs.yambo_qp.nscf.pw:
                 inputs.nscf.pw.parallelization = self.inputs.yambo_qp.nscf.pw.parallelization
-=======
-                inputs.scf.pw.parallelization = (
-                    self.inputs.yambo_qp.scf.pw.parallelization
-                )
-        if "pw" in inputs.nscf and "pw" in self.inputs.yambo_qp.nscf:
-            inputs.nscf.pw.metadata = self.inputs.yambo_qp.nscf.pw.metadata
-            if "parallelization" in self.inputs.yambo_qp.nscf.pw:
-                inputs.nscf.pw.parallelization = (
-                    self.inputs.yambo_qp.nscf.pw.parallelization
-                )
->>>>>>> b5f4346d
 
         return inputs
 
